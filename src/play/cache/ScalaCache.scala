package play.cache

import play.libs.Time._
import scala.actors.Actor._
import scala.actors._

/**
 * extends the Cache API with two scala specific methods, this is made public via type alias
 */

private[cache] object ScalaCache extends CacheDelegate {
  case class CacheMessage[A](key: String, expiration: String, window: String, waitForEvaluation: String = "10s", f:()=>A, isDesireable:A => Boolean)
  private def prefixed(key: String) = "__" + key

  case class Caching()

  private lazy val supervisor= actor {
    self.trapExit=true
    loop{react{case Exit(from: Actor, exc: Exception) => 
        {
          play.Logger.warn("cache actor crashed on: "+exc.toString+" resstarting...");
          from.restart();
          play.Logger.warn("restarted cache actor")}}}
  }
  private lazy val cacheActor =
    actor{
      self.link(supervisor)
      loop{
        react{
          case CacheMessage(key, expiration, window, waitForEvaluation,f,isDesireable) => {
            val flagWhileCaching = "___" + key
            getFromCache1(flagWhileCaching).getOrElse
              {set(flagWhileCaching, Caching(), waitForEvaluation);
               get[Any](key,expiration,window)(f())(isDesireable)
               play.Logger.info("asynchronously recached: "+ key)
               _impl.delete(flagWhileCaching)
              }
            
          }
          case _ => None
        }
      }
    }

  private def getFromCache[T](key: String) = Option(_impl.get(key).asInstanceOf[T])

  private def getFromCache1(key: String): Option[_] = Option(_impl.get(key))

  /**
   *  retrieves value from Cache based on the type parameter
   * @param key the name of the cache key
   * @param return either the value or None
   */

  def get[T](key: String)(implicit m: ClassManifest[T]): Option[T] = {
    if (key == null) None
    val v = _impl.get(key).asInstanceOf[T]
    if (v == null) None
    else if (m.erasure.isAssignableFrom(v.asInstanceOf[AnyRef].getClass)) {
      Some(v)
    } else {
      play.Logger.warn("Found a value in cache for key '%s' of type %s where %s was expected", key, v.asInstanceOf[AnyRef].getClass.getName, m.erasure.getName)
      None
    }
  }


  /**
   *  retrieves value from Cache based on the type parameter
   * @param key the name of the cache key
   * @param return either the value or None
   * @param expiration expiration period
   */

  def get[T](key: String, expiration: String)(getter: => T): T = {

    import play.libs.Time._

    get(key) match {
      case Some(x) => x
      case None => val r = getter
      set(key, r, expiration)
      r
    }
  }


  object Instances {
    implicit def isDesirable[A](o: Option[A]): Boolean = o.isDefined

    implicit def isDesirableSeq[A, B[X] <: Seq[X]](seq: B[A]): Boolean = seq.nonEmpty
  }


  /**
   * retrieves a key in async fashion
   * @param key cache key
   * @param expiration experiation period
   * @param window
   * @param waitForEvaluation
   * @return parameterized type
   */

  def getAsync[A](key: String, expiration: String, window: String, waitForEvaluation: String = "10s")(getter: => A)(implicit isDesirable: A => Boolean): A = {
<<<<<<< HEAD
    def scheduleOrIgnore(key: String, f: Function0[A]) = {
      val flagWhileCaching = "___" + key

      case class Caching()

      getFromCache1(flagWhileCaching).getOrElse
         {Actor.actor {
            cacheActor.!!(() => {set(flagWhileCaching, Caching(), waitForEvaluation); f()}, {
              case a => {cacheIt(a.asInstanceOf[A]); _impl.delete(flagWhileCaching); a}
            })
          }}
    }
    def cacheIt(t: => A) = get(key, expiration, window)(t)(isDesirable)

=======
>>>>>>> cc3d6a2e
    getFromCache[A](key).getOrElse(
      getFromCache[A](prefixed(key)).map(v => {cacheActor ! CacheMessage(key, expiration, window, waitForEvaluation, () => getter,isDesirable); v})
        .getOrElse(get(key,expiration,window)(getter)(isDesirable)))

  }

  /**
   * retrieves key if it's not in cache it populates cache using the the passed in getter
   * @param key
   * @param experiation
   * @param window
   * @param getter
   * @return parameterized type
   */

  def get[A](key: String, expiration: String, window: String)(getter: => A)(implicit isDesirable: A => Boolean): A = {
    val cacheIt = (v: A) => {
      set(prefixed(key), v, parseDuration(expiration) + parseDuration(window) + "s")
      set(key, v, expiration)
      v
    }
    get(key).getOrElse({
      val result = getter;
      if (isDesirable(result)) cacheIt(result)
      else get(prefixed(key)).map({v=> set(key, v, "2min");v}).getOrElse(result)
    })
  }
}<|MERGE_RESOLUTION|>--- conflicted
+++ resolved
@@ -102,23 +102,7 @@
    */
 
   def getAsync[A](key: String, expiration: String, window: String, waitForEvaluation: String = "10s")(getter: => A)(implicit isDesirable: A => Boolean): A = {
-<<<<<<< HEAD
-    def scheduleOrIgnore(key: String, f: Function0[A]) = {
-      val flagWhileCaching = "___" + key
 
-      case class Caching()
-
-      getFromCache1(flagWhileCaching).getOrElse
-         {Actor.actor {
-            cacheActor.!!(() => {set(flagWhileCaching, Caching(), waitForEvaluation); f()}, {
-              case a => {cacheIt(a.asInstanceOf[A]); _impl.delete(flagWhileCaching); a}
-            })
-          }}
-    }
-    def cacheIt(t: => A) = get(key, expiration, window)(t)(isDesirable)
-
-=======
->>>>>>> cc3d6a2e
     getFromCache[A](key).getOrElse(
       getFromCache[A](prefixed(key)).map(v => {cacheActor ! CacheMessage(key, expiration, window, waitForEvaluation, () => getter,isDesirable); v})
         .getOrElse(get(key,expiration,window)(getter)(isDesirable)))
